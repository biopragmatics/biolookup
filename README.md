<!--
<p align="center">
  <img src="https://github.com/biolookup/biolookup/raw/main/docs/source/logo.png" height="150">
</p>
-->

<h1 align="center">
  Biolookup
</h1>

<p align="center">
    <a href="https://github.com/biolookup/biolookup/actions?query=workflow%3ATests">
        <img alt="Tests" src="https://github.com/biolookup/biolookup/workflows/Tests/badge.svg" />
    </a>
    <a href="https://github.com/cthoyt/cookiecutter-python-package">
        <img alt="Cookiecutter template from @cthoyt" src="https://img.shields.io/badge/Cookiecutter-python--package-yellow" /> 
    </a>
    <a href="https://pypi.org/project/biolookup">
        <img alt="PyPI" src="https://img.shields.io/pypi/v/biolookup" />
    </a>
    <a href="https://pypi.org/project/biolookup">
        <img alt="PyPI - Python Version" src="https://img.shields.io/pypi/pyversions/biolookup" />
    </a>
    <a href="https://github.com/biolookup/biolookup/blob/main/LICENSE">
        <img alt="PyPI - License" src="https://img.shields.io/pypi/l/biolookup" />
    </a>
    <a href='https://biolookup.readthedocs.io/en/latest/?badge=latest'>
        <img src='https://readthedocs.org/projects/biolookup/badge/?version=latest' alt='Documentation Status' />
    </a>
    <a href="https://zenodo.org/badge/latestdoi/400996921">
        <img src="https://zenodo.org/badge/400996921.svg" alt="DOI">
    </a>
    <a href='https://github.com/psf/black'>
        <img src='https://img.shields.io/badge/code%20style-black-000000.svg' alt='Code style: black' />
    </a>
</p>

Get metadata and ontological information about biomedical entities.

### 🔍 Querying the Biolookup Service

The Biolookup Service has an endpoint `/lookup/<curie>` for retrieving metadata and ontological
information about a biomedical entity via its compact identifier (CURIE).

```python
import requests

res = requests.get("http://localhost:5000/lookup/doid:14330").json()
assert res["name"] == "Parkinson's disease"
assert res["identifier"] == "14330"
assert res["prefix"] == "doid"
assert res["definition"] is not None  # not shown for brevity
```

The [INDRA Lab](https://indralab.github.io) hosts an instance of the Biolookup Service at
http://biolookup.io, so you can alternatively use `http://biolookup.io/lookup/doid:14330`.

<<<<<<< HEAD
If you have a connection string for the database, you can directly access it via:

```python
from biolookup.backends import get_backend

backend = get_backend(sql=True, uri=...)
res = backend.resolve("doid:14330")
# Same as above example
```

=======
The same can be accomplished using the `biolookup` package:

```python
import biolookup

res = biolookup.lookup("doid:14330")
assert res["name"] == "Parkinson's disease"
# ... same as before
```

If you've configured the `BIOLOOKUP_SQLALCHEMY_URI` environment variable (or any other valid way
with [`pystow`](https://github.com/cthoyt/pystow) to point directly at the database for an instance
of the Biolookup Service, it will make a direct connection to the database instead of using the
web-based API.

>>>>>>> 692ca72c
### 🕸️ Running the Lookup App

You can run the lookup app in local mode with:

```shell
$ biolookup web --lazy
```

This means that the in-memory data from `pyobo` are used. If you have a large external database, you
can run in remote mode with the `--sql` flag:

```shell
$ biolookup web --sql --uri postgresql+psycopg2://postgres:biolookup@localhost:5434/biolookup
```

If `--uri` is not given for the `web` subcommand, it
uses `pystow.get_config("biolookup", "sqlalchemy_uri)`to look up from `BIOLOOKUP_SQLALCHEMY_URI` or
in `~/.config/biolookup.ini`. If none is given, it defaults to a SQLite database
in `~/.data/biolookup/biolookup.db`.

### 🗂️ Load the Database

```shell
$ biolookup load  --uri postgresql+psycopg2://postgres:biolookup@localhost:5434/biolookup
```

If `--uri` is not given for the `load` subcommand, it
uses `pystow.get_config("biolookup", "sqlalchemy_uri)`to look up from `BIOLOOKUP_SQLALCHEMY_URI` or
in `~/.config/biolookup.ini`. If none is given, it creates a defaults a SQLite database
at `~/.data/biolookup/biolookup.db`.

## 🚀 Installation

The most recent release can be installed from
[PyPI](https://pypi.org/project/biolookup/) with:

```bash
$ pip install biolookup
```

The most recent code and data can be installed directly from GitHub with:

```bash
$ pip install git+https://github.com/biolookup/biolookup.git
```

To install in development mode, use the following:

```bash
$ git clone git+https://github.com/biolookup/biolookup.git
$ cd biolookup
$ pip install -e .
```

## 👐 Contributing

Contributions, whether filing an issue, making a pull request, or forking, are appreciated. See
[CONTRIBUTING.rst](https://github.com/biolookup/biolookup/blob/master/CONTRIBUTING.rst) for more
information on getting involved.

## 👀 Attribution

### ⚖️ License

The code in this package is licensed under the MIT License.

<!--
### 📖 Citation

Citation goes here!
-->

### 🎁 Support

The Biolookup Service was developed by the [INDRA Lab](https://indralab.github.io), a part of the
[Laboratory of Systems Pharmacology](https://hits.harvard.edu/the-program/laboratory-of-systems-pharmacology/about/)
and the [Harvard Program in Therapeutic Science (HiTS)](https://hits.harvard.edu)
at [Harvard Medical School](https://hms.harvard.edu/).

### 💰 Funding

This project has been supported by the following grants:

| Funding Body                                             | Program                                                                                                                       | Grant           |
|----------------------------------------------------------|-------------------------------------------------------------------------------------------------------------------------------|-----------------|
| DARPA                                                    | [Automating Scientific Knowledge Extraction (ASKE)](https://www.darpa.mil/program/automating-scientific-knowledge-extraction) | HR00111990009   |

### 🍪 Cookiecutter

This package was created with [@audreyfeldroy](https://github.com/audreyfeldroy)'s
[cookiecutter](https://github.com/cookiecutter/cookiecutter) package
using [@cthoyt](https://github.com/cthoyt)'s
[cookiecutter-snekpack](https://github.com/cthoyt/cookiecutter-snekpack) template.<|MERGE_RESOLUTION|>--- conflicted
+++ resolved
@@ -55,18 +55,6 @@
 The [INDRA Lab](https://indralab.github.io) hosts an instance of the Biolookup Service at
 http://biolookup.io, so you can alternatively use `http://biolookup.io/lookup/doid:14330`.
 
-<<<<<<< HEAD
-If you have a connection string for the database, you can directly access it via:
-
-```python
-from biolookup.backends import get_backend
-
-backend = get_backend(sql=True, uri=...)
-res = backend.resolve("doid:14330")
-# Same as above example
-```
-
-=======
 The same can be accomplished using the `biolookup` package:
 
 ```python
@@ -82,7 +70,6 @@
 of the Biolookup Service, it will make a direct connection to the database instead of using the
 web-based API.
 
->>>>>>> 692ca72c
 ### 🕸️ Running the Lookup App
 
 You can run the lookup app in local mode with:
